use std::{
    collections::HashMap,
    ops::Deref,
    path::{Path, PathBuf},
    sync::Arc,
    time::Duration,
};

use derivative::Derivative;
use futures::future::BoxFuture;
use rand::Rng;
use tracing::{trace, warn};
use virtual_fs::{AsyncWriteExt, FileSystem, FsError, VirtualFile};
use virtual_net::DynVirtualNetworking;
use wasmer::{
    AsStoreMut, AsStoreRef, FunctionEnvMut, Global, Instance, Memory, MemoryType, MemoryView,
    Module, TypedFunction,
};
use wasmer_wasix_types::{
    types::Signal,
    wasi::{Errno, ExitCode, Snapshot0Clockid},
};

use crate::{
    bin_factory::{BinFactory, BinaryPackage},
    capabilities::Capabilities,
    fs::{WasiFsRoot, WasiInodes},
    import_object_for_all_wasi_versions,
    os::task::{
        control_plane::ControlPlaneError,
        process::{WasiProcess, WasiProcessId},
        thread::{WasiMemoryLayout, WasiThread, WasiThreadHandle, WasiThreadId},
    },
<<<<<<< HEAD
    runtime::{resolver::PackageSpecifier, task_manager::InlineWaker, SpawnMemoryType},
    syscalls::{__asyncify_light, platform_clock_time_get},
=======
    runtime::{resolver::PackageSpecifier, SpawnMemoryType},
    syscalls::platform_clock_time_get,
>>>>>>> fd135740
    Runtime, VirtualTaskManager, WasiControlPlane, WasiEnvBuilder, WasiError, WasiFunctionEnv,
    WasiRuntimeError, WasiStateCreationError, WasiVFork,
};

pub(crate) use super::handles::*;
use super::WasiState;

/// Various [`TypedFunction`] and [`Global`] handles for an active WASI(X) instance.
///
/// Used to access and modify runtime state.
// TODO: make fields private
#[derive(Derivative, Clone)]
#[derivative(Debug)]
pub struct WasiInstanceHandles {
    // TODO: the two fields below are instance specific, while all others are module specific.
    // Should be split up.
    /// Represents a reference to the memory
    pub(crate) memory: Memory,
    pub(crate) instance: wasmer::Instance,

    /// Points to the current location of the memory stack pointer
    pub(crate) stack_pointer: Option<Global>,

    /// Main function that will be invoked (name = "_start")
    #[derivative(Debug = "ignore")]
    pub(crate) start: Option<TypedFunction<(), ()>>,

    /// Function thats invoked to initialize the WASM module (name = "_initialize")
    #[derivative(Debug = "ignore")]
    // TODO: review allow...
    #[allow(dead_code)]
    pub(crate) initialize: Option<TypedFunction<(), ()>>,

    /// Represents the callback for spawning a thread (name = "wasi_thread_start")
    /// (due to limitations with i64 in browsers the parameters are broken into i32 pairs)
    /// [this takes a user_data field]
    #[derivative(Debug = "ignore")]
    pub(crate) thread_spawn: Option<TypedFunction<(i32, i32), ()>>,

    /// Represents the callback for signals (name = "__wasm_signal")
    /// Signals are triggered asynchronously at idle times of the process
    #[derivative(Debug = "ignore")]
    pub(crate) signal: Option<TypedFunction<i32, ()>>,

    /// Flag that indicates if the signal callback has been set by the WASM
    /// process - if it has not been set then the runtime behaves differently
    /// when a CTRL-C is pressed.
    pub(crate) signal_set: bool,

    /// asyncify_start_unwind(data : i32): call this to start unwinding the
    /// stack from the current location. "data" must point to a data
    /// structure as described above (with fields containing valid data).
    #[derivative(Debug = "ignore")]
    // TODO: review allow...
    #[allow(dead_code)]
    pub(crate) asyncify_start_unwind: Option<TypedFunction<i32, ()>>,

    /// asyncify_stop_unwind(): call this to note that unwinding has
    /// concluded. If no other code will run before you start to rewind,
    /// this is not strictly necessary, however, if you swap between
    /// coroutines, or even just want to run some normal code during a
    /// "sleep", then you must call this at the proper time. Otherwise,
    /// the code will think it is still unwinding when it should not be,
    /// which means it will keep unwinding in a meaningless way.
    #[derivative(Debug = "ignore")]
    // TODO: review allow...
    #[allow(dead_code)]
    pub(crate) asyncify_stop_unwind: Option<TypedFunction<(), ()>>,

    /// asyncify_start_rewind(data : i32): call this to start rewinding the
    /// stack vack up to the location stored in the provided data. This prepares
    /// for the rewind; to start it, you must call the first function in the
    /// call stack to be unwound.
    #[derivative(Debug = "ignore")]
    // TODO: review allow...
    #[allow(dead_code)]
    pub(crate) asyncify_start_rewind: Option<TypedFunction<i32, ()>>,

    /// asyncify_stop_rewind(): call this to note that rewinding has
    /// concluded, and normal execution can resume.
    #[derivative(Debug = "ignore")]
    // TODO: review allow...
    #[allow(dead_code)]
    pub(crate) asyncify_stop_rewind: Option<TypedFunction<(), ()>>,

    /// asyncify_get_state(): call this to get the current value of the
    /// internal "__asyncify_state" variable as described above.
    /// It can be used to distinguish between unwinding/rewinding and normal
    /// calls, so that you know when to start an asynchronous operation and
    /// when to propagate results back.
    #[allow(dead_code)]
    #[derivative(Debug = "ignore")]
    pub(crate) asyncify_get_state: Option<TypedFunction<(), i32>>,
}

impl WasiInstanceHandles {
    pub fn new(memory: Memory, store: &impl AsStoreRef, instance: Instance) -> Self {
        WasiInstanceHandles {
            memory,
            stack_pointer: instance
                .exports
                .get_global("__stack_pointer")
                .map(|a| a.clone())
                .ok(),
            start: instance.exports.get_typed_function(store, "_start").ok(),
            initialize: instance
                .exports
                .get_typed_function(store, "_initialize")
                .ok(),
            thread_spawn: instance
                .exports
                .get_typed_function(store, "wasi_thread_start")
                .ok(),
            signal: instance
                .exports
                .get_typed_function(&store, "__wasm_signal")
                .ok(),
            signal_set: false,
            asyncify_start_unwind: instance
                .exports
                .get_typed_function(store, "asyncify_start_unwind")
                .ok(),
            asyncify_stop_unwind: instance
                .exports
                .get_typed_function(store, "asyncify_stop_unwind")
                .ok(),
            asyncify_start_rewind: instance
                .exports
                .get_typed_function(store, "asyncify_start_rewind")
                .ok(),
            asyncify_stop_rewind: instance
                .exports
                .get_typed_function(store, "asyncify_stop_rewind")
                .ok(),
            asyncify_get_state: instance
                .exports
                .get_typed_function(store, "asyncify_get_state")
                .ok(),
            instance,
        }
    }

    pub fn module(&self) -> &Module {
        self.instance.module()
    }

    pub fn module_clone(&self) -> Module {
        self.instance.module().clone()
    }

    /// Providers safe access to the memory
    /// (it must be initialized before it can be used)
    pub fn memory_view<'a>(&'a self, store: &'a (impl AsStoreRef + ?Sized)) -> MemoryView<'a> {
        self.memory.view(store)
    }

    /// Providers safe access to the memory
    /// (it must be initialized before it can be used)
    pub fn memory(&self) -> &Memory {
        &self.memory
    }

    /// Copy the lazy reference so that when it's initialized during the
    /// export phase, all the other references get a copy of it
    pub fn memory_clone(&self) -> Memory {
        self.memory.clone()
    }

    pub fn instance(&self) -> &Instance {
        &self.instance
    }
}

/// Data required to construct a [`WasiEnv`].
#[derive(Debug)]
pub struct WasiEnvInit {
    pub(crate) state: WasiState,
    pub runtime: Arc<dyn Runtime + Send + Sync>,
    pub webc_dependencies: Vec<BinaryPackage>,
    pub mapped_commands: HashMap<String, PathBuf>,
    pub bin_factory: BinFactory,
    pub capabilities: Capabilities,

    pub control_plane: WasiControlPlane,
    pub memory_ty: Option<MemoryType>,
    pub process: Option<WasiProcess>,
    pub thread: Option<WasiThreadHandle>,

    /// Whether to call the `_initialize` function in the WASI module.
    /// Will be true for regular new instances, but false for threads.
    pub call_initialize: bool,

    /// Indicates if the calling environment is capable of deep sleeping
    pub can_deep_sleep: bool,

    /// Indicates if extra tracing should be output
    pub extra_tracing: bool,
}

impl WasiEnvInit {
    pub fn duplicate(&self) -> Self {
        let inodes = WasiInodes::new();

        // TODO: preserve preopens?
        let fs =
            crate::fs::WasiFs::new_with_preopen(&inodes, &[], &[], self.state.fs.root_fs.clone())
                .unwrap();

        Self {
            state: WasiState {
                secret: rand::thread_rng().gen::<[u8; 32]>(),
                inodes,
                fs,
                futexs: Default::default(),
                clock_offset: std::sync::Mutex::new(
                    self.state.clock_offset.lock().unwrap().clone(),
                ),
                args: self.state.args.clone(),
                envs: self.state.envs.clone(),
                preopen: self.state.preopen.clone(),
            },
            runtime: self.runtime.clone(),
            webc_dependencies: self.webc_dependencies.clone(),
            mapped_commands: self.mapped_commands.clone(),
            bin_factory: self.bin_factory.clone(),
            capabilities: self.capabilities.clone(),
            control_plane: self.control_plane.clone(),
            memory_ty: None,
            process: None,
            thread: None,
            call_initialize: self.call_initialize,
            can_deep_sleep: self.can_deep_sleep,
            extra_tracing: false,
        }
    }
}

/// The environment provided to the WASI imports.
pub struct WasiEnv {
    pub control_plane: WasiControlPlane,
    /// Represents the process this environment is attached to
    pub process: WasiProcess,
    /// Represents the thread this environment is attached to
    pub thread: WasiThread,
    /// Represents the layout of the memory
    pub layout: WasiMemoryLayout,
    /// Represents a fork of the process that is currently in play
    pub vfork: Option<WasiVFork>,
    /// Seed used to rotate around the events returned by `poll_oneoff`
    pub poll_seed: u64,
    /// Shared state of the WASI system. Manages all the data that the
    /// executing WASI program can see.
    pub(crate) state: Arc<WasiState>,
    /// Binary factory attached to this environment
    pub bin_factory: BinFactory,
    /// List of the handles that are owned by this context
    /// (this can be used to ensure that threads own themselves or others)
    pub owned_handles: Vec<WasiThreadHandle>,
    /// Implementation of the WASI runtime.
    pub runtime: Arc<dyn Runtime + Send + Sync + 'static>,

    pub capabilities: Capabilities,

    /// Is this environment capable and setup for deep sleeping
    pub enable_deep_sleep: bool,

    /// Inner functions and references that are loaded before the environment starts
    /// (inner is not safe to send between threads and so it is private and will
    ///  not be cloned when `WasiEnv` is cloned)
    /// TODO: We should move this outside of `WasiEnv` with some refactoring
    inner: WasiInstanceHandlesPointer,
}

impl std::fmt::Debug for WasiEnv {
    fn fmt(&self, f: &mut std::fmt::Formatter<'_>) -> std::fmt::Result {
        write!(f, "env(pid={}, tid={})", self.pid().raw(), self.tid().raw())
    }
}

impl Clone for WasiEnv {
    fn clone(&self) -> Self {
        Self {
            control_plane: self.control_plane.clone(),
            process: self.process.clone(),
            poll_seed: self.poll_seed,
            thread: self.thread.clone(),
            layout: self.layout.clone(),
            vfork: self.vfork.clone(),
            state: self.state.clone(),
            bin_factory: self.bin_factory.clone(),
            inner: Default::default(),
            owned_handles: self.owned_handles.clone(),
            runtime: self.runtime.clone(),
            capabilities: self.capabilities.clone(),
            enable_deep_sleep: self.enable_deep_sleep,
        }
    }
}

impl WasiEnv {
    /// Construct a new [`WasiEnvBuilder`] that allows customizing an environment.
    pub fn builder(program_name: impl Into<String>) -> WasiEnvBuilder {
        WasiEnvBuilder::new(program_name)
    }

    /// Forking the WasiState is used when either fork or vfork is called
    pub fn fork(&self) -> Result<(Self, WasiThreadHandle), ControlPlaneError> {
        let process = self.control_plane.new_process()?;
        let handle = process.new_thread()?;

        let thread = handle.as_thread();
        thread.copy_stack_from(&self.thread);

        let state = Arc::new(self.state.fork());

        let bin_factory = self.bin_factory.clone();

        let new_env = Self {
            control_plane: self.control_plane.clone(),
            process,
            thread,
            layout: self.layout.clone(),
            vfork: None,
            poll_seed: 0,
            bin_factory,
            state,
            inner: Default::default(),
            owned_handles: Vec::new(),
            runtime: self.runtime.clone(),
            capabilities: self.capabilities.clone(),
            enable_deep_sleep: self.enable_deep_sleep,
        };
        Ok((new_env, handle))
    }

    pub fn pid(&self) -> WasiProcessId {
        self.process.pid()
    }

    pub fn tid(&self) -> WasiThreadId {
        self.thread.tid()
    }

    /// Returns true if this module is capable of deep sleep
    /// (needs asyncify to unwind and rewin)
    ///
    /// # Safety
    ///
    /// This function should only be called from within a syscall
    /// as it accessed objects that are a thread local (functions)
    pub unsafe fn capable_of_deep_sleep(&self) -> bool {
        if !self.control_plane.config().enable_asynchronous_threading {
            return false;
        }
        let inner = self.inner();
        inner.asyncify_get_state.is_some()
            && inner.asyncify_start_rewind.is_some()
            && inner.asyncify_start_unwind.is_some()
    }

    /// Returns true if this thread can go into a deep sleep
    pub fn layout(&self) -> &WasiMemoryLayout {
        &self.layout
    }

    #[allow(clippy::result_large_err)]
    pub(crate) fn from_init(init: WasiEnvInit) -> Result<Self, WasiRuntimeError> {
        let process = if let Some(p) = init.process {
            p
        } else {
            init.control_plane.new_process()?
        };
        let thread = if let Some(t) = init.thread {
            t
        } else {
            process.new_thread()?
        };

        let mut env = Self {
            control_plane: init.control_plane,
            process,
            thread: thread.as_thread(),
            layout: WasiMemoryLayout::default(),
            vfork: None,
            poll_seed: 0,
            state: Arc::new(init.state),
            inner: Default::default(),
            owned_handles: Vec::new(),
            runtime: init.runtime,
            bin_factory: init.bin_factory,
            enable_deep_sleep: init.capabilities.threading.enable_asynchronous_threading,
            capabilities: init.capabilities,
        };
        env.owned_handles.push(thread);

        // TODO: should not be here - should be callers responsibility!
        for pkg in &init.webc_dependencies {
            env.use_package(pkg)?;
        }

        #[cfg(feature = "sys")]
        env.map_commands(init.mapped_commands.clone())?;

        Ok(env)
    }

    // FIXME: use custom error type
    #[allow(clippy::result_large_err)]
    pub(crate) fn instantiate(
        mut init: WasiEnvInit,
        module: Module,
        store: &mut impl AsStoreMut,
    ) -> Result<(Instance, WasiFunctionEnv), WasiRuntimeError> {
        let call_initialize = init.call_initialize;
        let spawn_type = init.memory_ty.take();

        if init.extra_tracing {
            for import in module.imports() {
                tracing::trace!("import {}.{}", import.module(), import.name());
            }
        }

        let env = Self::from_init(init)?;

        let pid = env.process.pid();

        let mut store = store.as_store_mut();

        let tasks = env.runtime.task_manager().clone();
        let mut func_env = WasiFunctionEnv::new(&mut store, env);

        // Determine if shared memory needs to be created and imported
        let shared_memory = module.imports().memories().next().map(|a| *a.ty());

        // Determine if we are going to create memory and import it or just rely on self creation of memory
        let spawn_type = if let Some(t) = spawn_type {
            SpawnMemoryType::CreateMemoryOfType(t)
        } else {
            match shared_memory {
                Some(ty) => SpawnMemoryType::CreateMemoryOfType(ty),
                None => SpawnMemoryType::CreateMemory,
            }
        };
        let memory = tasks.build_memory(&mut store, spawn_type)?;

        // Let's instantiate the module with the imports.
        let (mut import_object, instance_init_callback) =
            import_object_for_all_wasi_versions(&module, &mut store, &func_env.env);

        let imported_memory = if let Some(memory) = memory {
            import_object.define("env", "memory", memory.clone());
            Some(memory)
        } else {
            None
        };

        // Construct the instance.
        let instance = match Instance::new(&mut store, &module, &import_object) {
            Ok(a) => a,
            Err(err) => {
                tracing::error!("wasi[{}]::wasm instantiate error ({})", pid, err);
                func_env
                    .data(&store)
                    .blocking_cleanup(Some(Errno::Noexec.into()));
                return Err(err.into());
            }
        };

        // Run initializers.
        instance_init_callback(&instance, &store).unwrap();

        // Initialize the WASI environment
        if let Err(err) =
            func_env.initialize_with_memory(&mut store, instance.clone(), imported_memory, true)
        {
            tracing::error!("wasi[{}]::wasi initialize error ({})", pid, err);
            func_env
                .data(&store)
                .blocking_cleanup(Some(Errno::Noexec.into()));
            return Err(err.into());
        }

        // If this module exports an _initialize function, run that first.
        if call_initialize {
            if let Ok(initialize) = instance.exports.get_function("_initialize") {
                if let Err(err) = crate::run_wasi_func_start(initialize, &mut store) {
                    func_env
                        .data(&store)
                        .blocking_cleanup(Some(Errno::Noexec.into()));
                    return Err(err);
                }
            }
        }

        Ok((instance, func_env))
    }

    /// Returns a copy of the current runtime implementation for this environment
    pub fn runtime(&self) -> &(dyn Runtime + Send + Sync) {
        self.runtime.deref()
    }

    /// Returns a copy of the current tasks implementation for this environment
    pub fn tasks(&self) -> &Arc<dyn VirtualTaskManager> {
        self.runtime.task_manager()
    }

    pub fn fs_root(&self) -> &WasiFsRoot {
        &self.state.fs.root_fs
    }

    /// Overrides the runtime implementation for this environment
    pub fn set_runtime<R>(&mut self, runtime: R)
    where
        R: Runtime + Send + Sync + 'static,
    {
        self.runtime = Arc::new(runtime);
    }

    /// Returns the number of active threads
    pub fn active_threads(&self) -> u32 {
        self.process.active_threads()
    }

    /// Porcesses any signals that are batched up or any forced exit codes
    pub(crate) fn process_signals_and_exit(
        ctx: &mut FunctionEnvMut<'_, Self>,
    ) -> Result<Result<bool, Errno>, WasiError> {
        // If a signal handler has never been set then we need to handle signals
        // differently
        let env = ctx.data();
        let inner = env
            .try_inner()
            .ok_or_else(|| WasiError::Exit(Errno::Fault.into()))?;
        if !inner.signal_set {
            let signals = env.thread.pop_signals();
            if !signals.is_empty() {
                for sig in signals {
                    if sig == Signal::Sigint
                        || sig == Signal::Sigquit
                        || sig == Signal::Sigkill
                        || sig == Signal::Sigabrt
                    {
                        let exit_code = env.thread.set_or_get_exit_code_for_signal(sig);
                        return Err(WasiError::Exit(exit_code));
                    } else {
                        trace!("wasi[{}]::signal-ignored: {:?}", env.pid(), sig);
                    }
                }
                return Ok(Ok(true));
            }
        }

        // Check for forced exit
        if let Some(forced_exit) = env.should_exit() {
            return Err(WasiError::Exit(forced_exit));
        }

        Self::process_signals(ctx)
    }

    /// Porcesses any signals that are batched up
    pub(crate) fn process_signals(
        ctx: &mut FunctionEnvMut<'_, Self>,
    ) -> Result<Result<bool, Errno>, WasiError> {
        // If a signal handler has never been set then we need to handle signals
        // differently
        let env = ctx.data();
        let inner = env
            .try_inner()
            .ok_or_else(|| WasiError::Exit(Errno::Fault.into()))?;
        if !inner.signal_set {
            return Ok(Ok(false));
        }

        // Check for any signals that we need to trigger
        // (but only if a signal handler is registered)
        let ret = if inner.signal.as_ref().is_some() {
            let signals = env.thread.pop_signals();
            Self::process_signals_internal(ctx, signals)?
        } else {
            false
        };

        Ok(Ok(ret))
    }

    pub(crate) fn process_signals_internal(
        ctx: &mut FunctionEnvMut<'_, Self>,
        mut signals: Vec<Signal>,
    ) -> Result<bool, WasiError> {
        let env = ctx.data();
        let inner = env
            .try_inner()
            .ok_or_else(|| WasiError::Exit(Errno::Fault.into()))?;
        if let Some(handler) = inner.signal.clone() {
            // We might also have signals that trigger on timers
            let mut now = 0;
            let has_signal_interval = {
                let mut any = false;
                let inner = env.process.inner.read().unwrap();
                if !inner.signal_intervals.is_empty() {
                    now = platform_clock_time_get(Snapshot0Clockid::Monotonic, 1_000_000).unwrap()
                        as u128;
                    for signal in inner.signal_intervals.values() {
                        let elapsed = now - signal.last_signal;
                        if elapsed >= signal.interval.as_nanos() {
                            any = true;
                            break;
                        }
                    }
                }
                any
            };
            if has_signal_interval {
                let mut inner = env.process.inner.write().unwrap();
                for signal in inner.signal_intervals.values_mut() {
                    let elapsed = now - signal.last_signal;
                    if elapsed >= signal.interval.as_nanos() {
                        signal.last_signal = now;
                        signals.push(signal.signal);
                    }
                }
            }

            for signal in signals {
                tracing::trace!(
                    "wasi[{}]::processing-signal: {:?}",
                    ctx.data().pid(),
                    signal
                );
                if let Err(err) = handler.call(ctx, signal as i32) {
                    match err.downcast::<WasiError>() {
                        Ok(wasi_err) => {
                            warn!(
                                "wasi[{}]::signal handler wasi error - {}",
                                ctx.data().pid(),
                                wasi_err
                            );
                            return Err(wasi_err);
                        }
                        Err(runtime_err) => {
                            warn!(
                                "wasi[{}]::signal handler runtime error - {}",
                                ctx.data().pid(),
                                runtime_err
                            );
                            return Err(WasiError::Exit(Errno::Intr.into()));
                        }
                    }
                }
            }
            Ok(true)
        } else {
            Ok(false)
        }
    }

    /// Returns an exit code if the thread or process has been forced to exit
    pub fn should_exit(&self) -> Option<ExitCode> {
        // Check for forced exit
        if let Some(forced_exit) = self.thread.try_join() {
            return Some(forced_exit.unwrap_or_else(|err| {
                tracing::debug!("exit runtime error - {}", err);
                Errno::Child.into()
            }));
        }
        if let Some(forced_exit) = self.process.try_join() {
            return Some(forced_exit.unwrap_or_else(|err| {
                tracing::debug!("exit runtime error - {}", err);
                Errno::Child.into()
            }));
        }
        None
    }

    /// Accesses the virtual networking implementation
    pub fn net(&self) -> &DynVirtualNetworking {
        self.runtime.networking()
    }

    /// Providers safe access to the initialized part of WasiEnv
    /// (it must be initialized before it can be used)
    /// This has been marked as unsafe as it will panic if its executed
    /// on the wrong thread or before the inner is set
    pub(crate) unsafe fn inner(&self) -> WasiInstanceGuard<'_> {
        self.inner.get().expect(
            "You must initialize the WasiEnv before using it and can not pass it between threads",
        )
    }

    /// Providers safe access to the initialized part of WasiEnv
    pub(crate) fn try_inner(&self) -> Option<WasiInstanceGuard<'_>> {
        self.inner.get()
    }

    /// Providers safe access to the initialized part of WasiEnv
    /// (it must be initialized before it can be used)
    pub(crate) fn try_inner_mut(&mut self) -> Option<WasiInstanceGuardMut<'_>> {
        self.inner.get_mut()
    }

    /// Sets the inner object (this should only be called when
    /// creating the instance and eventually should be moved out
    /// of the WasiEnv)
    #[doc(hidden)]
    pub(crate) fn set_inner(&mut self, handles: WasiInstanceHandles) {
        self.inner.set(handles)
    }

    /// Swaps this inner with the WasiEnvironment of another, this
    /// is used by the vfork so that the inner handles can be restored
    /// after the vfork finishes.
    #[doc(hidden)]
    pub(crate) fn swap_inner(&mut self, other: &mut Self) {
        std::mem::swap(&mut self.inner, &mut other.inner);
    }

    /// Tries to clone the instance from this environment
    pub fn try_clone_instance(&self) -> Option<Instance> {
        self.inner.get().map(|i| i.instance.clone())
    }

    /// Providers safe access to the memory
    /// (it must be initialized before it can be used)
    pub(crate) fn try_memory(&self) -> Option<WasiInstanceGuardMemory<'_>> {
        self.try_inner().map(|i| i.memory())
    }

    /// Providers safe access to the memory
    /// (it must be initialized before it can be used)
    pub(crate) fn try_memory_view<'a>(
        &self,
        store: &'a (impl AsStoreRef + ?Sized),
    ) -> Option<MemoryView<'a>> {
        self.try_memory().map(|m| m.view(store))
    }

    /// Providers safe access to the memory
    /// (it must be initialized before it can be used)
    /// This has been marked as unsafe as it will panic if its executed
    /// on the wrong thread or before the inner is set
    pub(crate) unsafe fn memory_view<'a>(
        &self,
        store: &'a (impl AsStoreRef + ?Sized),
    ) -> MemoryView<'a> {
        self.try_memory_view(store).expect(
            "You must initialize the WasiEnv before using it and can not pass it between threads",
        )
    }

    /// Copy the lazy reference so that when it's initialized during the
    /// export phase, all the other references get a copy of it
    #[allow(dead_code)]
    pub(crate) fn try_memory_clone(&self) -> Option<Memory> {
        self.try_inner().map(|i| i.memory_clone())
    }

    /// Get the WASI state
    pub(crate) fn state(&self) -> &WasiState {
        &self.state
    }

    /// Get the `VirtualFile` object at stdout
    pub fn stdout(&self) -> Result<Option<Box<dyn VirtualFile + Send + Sync + 'static>>, FsError> {
        self.state.stdout()
    }

    /// Get the `VirtualFile` object at stderr
    pub fn stderr(&self) -> Result<Option<Box<dyn VirtualFile + Send + Sync + 'static>>, FsError> {
        self.state.stderr()
    }

    /// Get the `VirtualFile` object at stdin
    pub fn stdin(&self) -> Result<Option<Box<dyn VirtualFile + Send + Sync + 'static>>, FsError> {
        self.state.stdin()
    }

    /// Internal helper function to get a standard device handle.
    /// Expects one of `__WASI_STDIN_FILENO`, `__WASI_STDOUT_FILENO`, `__WASI_STDERR_FILENO`.
    pub fn std_dev_get(
        &self,
        fd: crate::syscalls::WasiFd,
    ) -> Result<Option<Box<dyn VirtualFile + Send + Sync + 'static>>, FsError> {
        self.state.std_dev_get(fd)
    }

    /// Unsafe:
    ///
    /// This will access the memory of the WASM process and create a view into it which is
    /// inherently unsafe as it could corrupt the memory. Also accessing the memory is not
    /// thread safe.
    pub(crate) unsafe fn get_memory_and_wasi_state<'a>(
        &'a self,
        store: &'a impl AsStoreRef,
        _mem_index: u32,
    ) -> (MemoryView<'a>, &WasiState) {
        let memory = self.memory_view(store);
        let state = self.state.deref();
        (memory, state)
    }

    /// Unsafe:
    ///
    /// This will access the memory of the WASM process and create a view into it which is
    /// inherently unsafe as it could corrupt the memory. Also accessing the memory is not
    /// thread safe.
    pub(crate) unsafe fn get_memory_and_wasi_state_and_inodes<'a>(
        &'a self,
        store: &'a impl AsStoreRef,
        _mem_index: u32,
    ) -> (MemoryView<'a>, &WasiState, &WasiInodes) {
        let memory = self.memory_view(store);
        let state = self.state.deref();
        let inodes = &state.inodes;
        (memory, state, inodes)
    }

    /// Make all the commands in a [`BinaryPackage`] available to the WASI
    /// instance.
    ///
    /// The [`BinaryPackageCommand::atom()`][cmd-atom] will be saved to
    /// `/bin/command`.
    ///
    /// This will also merge the command's filesystem
    /// ([`BinaryPackage::webc_fs`][pkg-fs]) into the current filesystem.
    ///
    /// [cmd-atom]: crate::bin_factory::BinaryPackageCommand::atom()
    /// [pkg-fs]: crate::bin_factory::BinaryPackage::webc_fs
    pub fn use_package(&self, pkg: &BinaryPackage) -> Result<(), WasiStateCreationError> {
        let root_fs = &self.state.fs.root_fs;

        // We first need to copy any files in the package over to the
        // main file system
        if let Err(e) = InlineWaker::block_on(root_fs.merge(&pkg.webc_fs)) {
            warn!(
                error = &e as &dyn std::error::Error,
                "Unable to merge the package's filesystem into the main one",
            );
        }

        // Next, make sure all commands will be available

        if !pkg.commands.is_empty() {
            let _ = root_fs.create_dir(Path::new("/bin"));

            for command in &pkg.commands {
                let path = format!("/bin/{}", command.name());
                let path = Path::new(path.as_str());

                match root_fs {
                    WasiFsRoot::Sandbox(root_fs) => {
                        // As a short-cut, when we are using a TmpFileSystem
                        // we can (unsafely) add the file to the filesystem
                        // without any copying.

                        // FIXME(Michael-F-Bryan): This is pretty sketchy.
                        // We should be using some sort of reference-counted
                        // pointer to some bytes that are either on the heap
                        // or from a memory-mapped file. However, that's not
                        // possible here because things like memfs and
                        // WasiEnv are expecting a Cow<'static, [u8]>. It's
                        // too hard to refactor those at the moment, and we
                        // were pulling the same trick before by storing an
                        // "ownership" object in the BinaryPackageCommand,
                        // so as long as packages aren't removed from the
                        // module cache it should be fine.
                        // See https://github.com/wasmerio/wasmer/issues/3875
                        let atom: &'static [u8] = unsafe { std::mem::transmute(command.atom()) };

                        if let Err(err) = root_fs
                            .new_open_options_ext()
                            .insert_ro_file(path, atom.into())
                        {
                            tracing::debug!(
                                "failed to add package [{}] command [{}] - {}",
                                pkg.package_name,
                                command.name(),
                                err
                            );
                            continue;
                        }
                    }
                    WasiFsRoot::Backing(fs) => {
                        // Looks like we need to make the copy
                        let mut f = fs.new_open_options().create(true).write(true).open(path)?;
                        InlineWaker::block_on(f.write_all(command.atom())).map_err(|e| {
                            WasiStateCreationError::WasiIncludePackageError(format!(
                                "Unable to save \"{}\" to \"{}\": {e}",
                                command.name(),
                                path.display()
                            ))
                        })?;
                    }
                }

                let mut package = pkg.clone();
                package.entrypoint_cmd = Some(command.name().to_string());
                self.bin_factory
                    .set_binary(path.as_os_str().to_string_lossy().as_ref(), package);

                tracing::debug!(
                    package=%pkg.package_name,
                    command_name=command.name(),
                    path=%path.display(),
                    "Injected a command into the filesystem",
                );
            }
        }

        Ok(())
    }

    /// Given a list of packages, load them from the registry and make them
    /// available.
    pub fn uses<I>(&self, uses: I) -> Result<(), WasiStateCreationError>
    where
        I: IntoIterator<Item = String>,
    {
        let rt = self.runtime();

        for package_name in uses {
            let specifier = package_name
                .parse::<PackageSpecifier>()
                .map_err(|e| WasiStateCreationError::WasiIncludePackageError(e.to_string()))?;
            let pkg = InlineWaker::block_on(BinaryPackage::from_registry(&specifier, rt))
                .map_err(|e| WasiStateCreationError::WasiIncludePackageError(e.to_string()))?;
            self.use_package(&pkg)?;
        }

        Ok(())
    }

    #[cfg(feature = "sys")]
    pub fn map_commands(
        &self,
        map_commands: std::collections::HashMap<String, std::path::PathBuf>,
    ) -> Result<(), WasiStateCreationError> {
        // Load all the mapped atoms
        #[allow(unused_imports)]
        use std::path::Path;

        #[allow(unused_imports)]
        use virtual_fs::FileSystem;

        #[cfg(feature = "sys")]
        for (command, target) in map_commands.iter() {
            // Read the file
            let file = std::fs::read(target).map_err(|err| {
                WasiStateCreationError::WasiInheritError(format!(
                    "failed to read local binary [{}] - {}",
                    target.as_os_str().to_string_lossy(),
                    err
                ))
            })?;
            let file: std::borrow::Cow<'static, [u8]> = file.into();

            if let WasiFsRoot::Sandbox(root_fs) = &self.state.fs.root_fs {
                let _ = root_fs.create_dir(Path::new("/bin"));

                let path = format!("/bin/{}", command);
                let path = Path::new(path.as_str());
                if let Err(err) = root_fs.new_open_options_ext().insert_ro_file(path, file) {
                    tracing::debug!("failed to add atom command [{}] - {}", command, err);
                    continue;
                }
            } else {
                tracing::debug!("failed to add atom command [{}] to the root file system as it is not sandboxed", command);
                continue;
            }
        }
        Ok(())
    }

    /// Cleans up all the open files (if this is the main thread)
    #[allow(clippy::await_holding_lock)]
    pub fn blocking_cleanup(&self, exit_code: Option<ExitCode>) {
        let cleanup = self.cleanup(exit_code);

        #[cfg(feature = "js")]
        self.tasks()
            .task_shared(Box::new(|| {
                Box::pin(async move {
                    cleanup.await;
                })
            }))
            .ok();

        #[cfg(feature = "sys")]
        self.tasks().block_on(cleanup);
    }

    /// Cleans up all the open files (if this is the main thread)
    #[allow(clippy::await_holding_lock)]
    pub fn cleanup(&self, exit_code: Option<ExitCode>) -> BoxFuture<'static, ()> {
        const CLEANUP_TIMEOUT: Duration = Duration::from_secs(10);

        // If this is the main thread then also close all the files
        if self.thread.is_main() {
            trace!("wasi[{}]:: cleaning up open file handles", self.pid());

            // Now send a signal that the thread is terminated
            self.process.signal_process(Signal::Sigquit);

            // Terminate the process
            let exit_code = exit_code.unwrap_or_else(|| Errno::Canceled.into());
            self.process.terminate(exit_code);

            let timeout = self.tasks().sleep_now(CLEANUP_TIMEOUT);
            let state = self.state.clone();
            Box::pin(async move {
                // Perform the clean operation using the asynchronous runtime
                tokio::select! {
                    _ = timeout => {
                        tracing::warn!(
                            "WasiEnv::cleanup has timed out after {CLEANUP_TIMEOUT:?}"
                        );
                    },
                    _ = state.fs.close_all() => { }
                }
            })
        } else {
            Box::pin(async {})
        }
    }
}<|MERGE_RESOLUTION|>--- conflicted
+++ resolved
@@ -31,13 +31,8 @@
         process::{WasiProcess, WasiProcessId},
         thread::{WasiMemoryLayout, WasiThread, WasiThreadHandle, WasiThreadId},
     },
-<<<<<<< HEAD
     runtime::{resolver::PackageSpecifier, task_manager::InlineWaker, SpawnMemoryType},
-    syscalls::{__asyncify_light, platform_clock_time_get},
-=======
-    runtime::{resolver::PackageSpecifier, SpawnMemoryType},
     syscalls::platform_clock_time_get,
->>>>>>> fd135740
     Runtime, VirtualTaskManager, WasiControlPlane, WasiEnvBuilder, WasiError, WasiFunctionEnv,
     WasiRuntimeError, WasiStateCreationError, WasiVFork,
 };
@@ -1016,18 +1011,7 @@
     #[allow(clippy::await_holding_lock)]
     pub fn blocking_cleanup(&self, exit_code: Option<ExitCode>) {
         let cleanup = self.cleanup(exit_code);
-
-        #[cfg(feature = "js")]
-        self.tasks()
-            .task_shared(Box::new(|| {
-                Box::pin(async move {
-                    cleanup.await;
-                })
-            }))
-            .ok();
-
-        #[cfg(feature = "sys")]
-        self.tasks().block_on(cleanup);
+        InlineWaker::block_on(cleanup);
     }
 
     /// Cleans up all the open files (if this is the main thread)
