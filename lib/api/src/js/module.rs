#[cfg(feature = "wat")]
use crate::js::error::WasmError;
use crate::js::error::{CompileError, InstantiationError};
#[cfg(feature = "js-serializable-module")]
use crate::js::error::{DeserializeError, SerializeError};
use crate::js::externals::Extern;
use crate::js::imports::Imports;
use crate::js::store::AsStoreMut;
use crate::js::types::{AsJs, ExportType, ImportType};
use crate::js::RuntimeError;
use crate::AsStoreRef;
use crate::IntoBytes;
#[cfg(feature = "js-serializable-module")]
use bytes::Bytes;
use js_sys::{Reflect, Uint8Array, WebAssembly};
use std::fmt;
use std::io;
use std::path::Path;
#[cfg(feature = "std")]
use thiserror::Error;
#[cfg(feature = "tracing")]
use tracing::{debug, warn};
use wasm_bindgen::JsValue;
use wasmer_types::{
    ExportsIterator, ExternType, FunctionType, GlobalType, ImportsIterator, MemoryType, Mutability,
    Pages, TableType, Type,
};

/// IO Error on a Module Compilation
#[derive(Debug)]
#[cfg_attr(feature = "std", derive(Error))]
pub enum IoCompileError {
    /// An IO error
    #[cfg_attr(feature = "std", error(transparent))]
    Io(io::Error),
    /// A compilation error
    #[cfg_attr(feature = "std", error(transparent))]
    Compile(CompileError),
}

/// WebAssembly in the browser doesn't yet output the descriptor/types
/// corresponding to each extern (import and export).
///
/// This should be fixed once the JS-Types Wasm proposal is adopted
/// by the browsers:
/// https://github.com/WebAssembly/js-types/blob/master/proposals/js-types/Overview.md
///
/// Until that happens, we annotate the module with the expected
/// types so we can built on top of them at runtime.
#[derive(Clone)]
pub struct ModuleTypeHints {
    /// The type hints for the imported types
    pub imports: Vec<ExternType>,
    /// The type hints for the exported types
    pub exports: Vec<ExternType>,
}

/// A WebAssembly Module contains stateless WebAssembly
/// code that has already been compiled and can be instantiated
/// multiple times.
///
/// ## Cloning a module
///
/// Cloning a module is cheap: it does a shallow copy of the compiled
/// contents rather than a deep copy.
#[derive(Clone)]
pub struct Module {
    module: WebAssembly::Module,
    name: Option<String>,
    // WebAssembly type hints
    type_hints: Option<ModuleTypeHints>,
    #[cfg(feature = "js-serializable-module")]
    raw_bytes: Option<Bytes>,
}

impl Module {
    /// Creates a new WebAssembly Module given the configuration
    /// in the store.
    ///
    /// If the provided bytes are not WebAssembly-like (start with `b"\0asm"`),
    /// and the "wat" feature is enabled for this crate, this function will try to
    /// to convert the bytes assuming they correspond to the WebAssembly text
    /// format.
    ///
    /// ## Security
    ///
    /// Before the code is compiled, it will be validated using the store
    /// features.
    ///
    /// ## Errors
    ///
    /// Creating a WebAssembly module from bytecode can result in a
    /// [`CompileError`] since this operation requires to transorm the Wasm
    /// bytecode into code the machine can easily execute.
    ///
    /// ## Example
    ///
    /// Reading from a WAT file.
    ///
    /// ```
    /// use wasmer::*;
    /// # fn main() -> anyhow::Result<()> {
    /// # let mut store = Store::default();
    /// let wat = "(module)";
    /// let module = Module::new(&store, wat)?;
    /// # Ok(())
    /// # }
    /// ```
    ///
    /// Reading from bytes:
    ///
    /// ```
    /// use wasmer::*;
    /// # fn main() -> anyhow::Result<()> {
    /// # let mut store = Store::default();
    /// // The following is the same as:
    /// // (module
    /// //   (type $t0 (func (param i32) (result i32)))
    /// //   (func $add_one (export "add_one") (type $t0) (param $p0 i32) (result i32)
    /// //     get_local $p0
    /// //     i32.const 1
    /// //     i32.add)
    /// // )
    /// let bytes: Vec<u8> = vec![
    ///     0x00, 0x61, 0x73, 0x6d, 0x01, 0x00, 0x00, 0x00, 0x01, 0x06, 0x01, 0x60,
    ///     0x01, 0x7f, 0x01, 0x7f, 0x03, 0x02, 0x01, 0x00, 0x07, 0x0b, 0x01, 0x07,
    ///     0x61, 0x64, 0x64, 0x5f, 0x6f, 0x6e, 0x65, 0x00, 0x00, 0x0a, 0x09, 0x01,
    ///     0x07, 0x00, 0x20, 0x00, 0x41, 0x01, 0x6a, 0x0b, 0x00, 0x1a, 0x04, 0x6e,
    ///     0x61, 0x6d, 0x65, 0x01, 0x0a, 0x01, 0x00, 0x07, 0x61, 0x64, 0x64, 0x5f,
    ///     0x6f, 0x6e, 0x65, 0x02, 0x07, 0x01, 0x00, 0x01, 0x00, 0x02, 0x70, 0x30,
    /// ];
    /// let module = Module::new(&store, bytes)?;
    /// # Ok(())
    /// # }
    /// ```
    #[allow(unreachable_code)]
<<<<<<< HEAD
    pub fn new(_store: &impl AsStoreRef, bytes: impl IntoBytes) -> Result<Self, CompileError> {
        #[allow(unused_mut)]
        let mut bytes = bytes.into_bytes();
=======
    pub fn new(_store: &impl AsStoreRef, bytes: impl AsRef<[u8]>) -> Result<Self, CompileError> {
        let bytes = bytes.as_ref();
>>>>>>> a298f588
        #[cfg(feature = "wat")]
        if bytes.starts_with(b"\0asm") == false {
            let parsed_bytes = wat::parse_bytes(bytes.as_ref()).map_err(|e| {
                CompileError::Wasm(WasmError::Generic(format!(
                    "Error when converting wat: {}",
                    e
                )))
            })?;
<<<<<<< HEAD
            bytes = Bytes::from(parsed_bytes.to_vec());
=======
            return Self::from_binary(_store, parsed_bytes.as_ref());
>>>>>>> a298f588
        }
        Self::from_binary(_store, bytes)
    }

    /// Creates a new WebAssembly module from a file path.
    pub fn from_file(
        _store: &impl AsStoreRef,
        _file: impl AsRef<Path>,
    ) -> Result<Self, IoCompileError> {
        unimplemented!();
    }

    /// Creates a new WebAssembly module from a binary.
    ///
    /// Opposed to [`Module::new`], this function is not compatible with
    /// the WebAssembly text format (if the "wat" feature is enabled for
    /// this crate).
<<<<<<< HEAD
    pub fn from_binary(
        _store: &impl AsStoreRef,
        binary: impl IntoBytes,
    ) -> Result<Self, CompileError> {
        let binary = binary.into_bytes();
        //
=======
    pub fn from_binary(_store: &impl AsStoreRef, binary: &[u8]) -> Result<Self, CompileError> {
>>>>>>> a298f588
        // Self::validate(store, binary)?;
        unsafe { Self::from_binary_unchecked(_store, binary) }
    }

    /// Creates a new WebAssembly module skipping any kind of validation.
    ///
    /// # Safety
    ///
    /// This is safe since the JS vm should be safe already.
    /// We maintain the `unsafe` to preserve the same API as Wasmer
    pub unsafe fn from_binary_unchecked(
        store: &impl AsStoreRef,
<<<<<<< HEAD
        binary: impl IntoBytes,
=======
        binary: &[u8],
>>>>>>> a298f588
    ) -> Result<Self, CompileError> {
        let binary = binary.into_bytes();
        let js_bytes = Uint8Array::view(&binary[..]);
        let module = WebAssembly::Module::new(&js_bytes.into()).unwrap();

        Self::from_js_module(
            store,
            module,
            #[cfg(feature = "js-serializable-module")]
<<<<<<< HEAD
            Bytes::from(binary),
=======
            binary,
>>>>>>> a298f588
        )
    }

    /// Creates a new WebAssembly module skipping any kind of validation from a javascript module
    ///
    pub unsafe fn from_js_module(
        _store: &impl AsStoreRef,
        module: WebAssembly::Module,
        #[cfg(feature = "js-serializable-module")] binary: impl IntoBytes,
    ) -> Result<Self, CompileError> {
        #[cfg(feature = "js-serializable-module")]
        let binary = binary.into_bytes();
        // The module is now validated, so we can safely parse it's types
        #[cfg(feature = "wasm-types-polyfill")]
        let (type_hints, name) = {
            let info = crate::js::module_info_polyfill::translate_module(&binary[..]).unwrap();

            (
                Some(ModuleTypeHints {
                    imports: info
                        .info
                        .imports()
                        .map(|import| import.ty().clone())
                        .collect::<Vec<_>>(),
                    exports: info
                        .info
                        .exports()
                        .map(|export| export.ty().clone())
                        .collect::<Vec<_>>(),
                }),
                info.info.name,
            )
        };
        #[cfg(not(feature = "wasm-types-polyfill"))]
        let (type_hints, name) = (None, None);

        Ok(Self {
            module,
            type_hints,
            name,
            #[cfg(feature = "js-serializable-module")]
            raw_bytes: Some(binary.into_bytes()),
        })
    }

    /// Validates a new WebAssembly Module given the configuration
    /// in the Store.
    ///
    /// This validation is normally pretty fast and checks the enabled
    /// WebAssembly features in the Store Engine to assure deterministic
    /// validation of the Module.
    pub fn validate(_store: &impl AsStoreRef, binary: &[u8]) -> Result<(), CompileError> {
        let js_bytes = unsafe { Uint8Array::view(binary) };
        #[allow(unused_unsafe)]
        unsafe {
            match WebAssembly::validate(&js_bytes.into()) {
                Ok(true) => Ok(()),
                _ => Err(CompileError::Validate("Invalid Wasm file".to_owned())),
            }
        }
    }

    pub(crate) fn instantiate(
        &self,
        store: &mut impl AsStoreMut,
        imports: &Imports,
    ) -> Result<(crate::StoreHandle<WebAssembly::Instance>, Vec<Extern>), RuntimeError> {
        // Ensure all imports come from the same store.
        if imports
            .into_iter()
            .any(|(_, import)| !import.is_from_store(store))
        {
            return Err(RuntimeError::user(Box::new(
                InstantiationError::DifferentStores,
            )));
        }
        let imports_object = js_sys::Object::new();
        let mut import_externs: Vec<Extern> = vec![];
        for import_type in self.imports() {
            let resolved_import = imports.get_export(import_type.module(), import_type.name());
            #[allow(unused_variables)]
            if let wasmer_types::ExternType::Memory(mem_ty) = import_type.ty() {
                if resolved_import.is_some() {
                    #[cfg(feature = "tracing")]
                    debug!("imported shared memory {:?}", &mem_ty);
                } else {
                    #[cfg(feature = "tracing")]
                    warn!(
                        "Error while importing {0:?}.{1:?}: memory. Expected {2:?}",
                        import_type.module(),
                        import_type.name(),
                        import_type.ty(),
                    );
                }
            }
            #[allow(unused_unsafe)]
            unsafe {
                if let Some(import) = resolved_import {
                    let val = js_sys::Reflect::get(&imports_object, &import_type.module().into())?;
                    if !val.is_undefined() {
                        // If the namespace is already set
                        js_sys::Reflect::set(
                            &val,
                            &import_type.name().into(),
                            &import.as_jsvalue(&store.as_store_ref()),
                        )?;
                    } else {
                        // If the namespace doesn't exist
                        let import_namespace = js_sys::Object::new();
                        js_sys::Reflect::set(
                            &import_namespace,
                            &import_type.name().into(),
                            &import.as_jsvalue(&store.as_store_ref()),
                        )?;
                        js_sys::Reflect::set(
                            &imports_object,
                            &import_type.module().into(),
                            &import_namespace.into(),
                        )?;
                    }
                    import_externs.push(import);
                } else {
                    #[cfg(feature = "tracing")]
                    warn!(
                        "import not found {}:{}",
                        import_type.module(),
                        import_type.name()
                    );
                }
            }
            // in case the import is not found, the JS Wasm VM will handle
            // the error for us, so we don't need to handle it
        }
        Ok((
            crate::StoreHandle::new(
                store.as_store_mut().objects_mut(),
                WebAssembly::Instance::new(&self.module, &imports_object)
                    .map_err(|e: JsValue| -> RuntimeError { e.into() })?,
            ),
            import_externs,
        ))
    }

    /// Returns the name of the current module.
    ///
    /// This name is normally set in the WebAssembly bytecode by some
    /// compilers, but can be also overwritten using the [`Module::set_name`] method.
    ///
    /// # Example
    ///
    /// ```
    /// # use wasmer::*;
    /// # fn main() -> anyhow::Result<()> {
    /// # let mut store = Store::default();
    /// let wat = "(module $moduleName)";
    /// let module = Module::new(&store, wat)?;
    /// assert_eq!(module.name(), Some("moduleName"));
    /// # Ok(())
    /// # }
    /// ```
    pub fn name(&self) -> Option<&str> {
        self.name.as_ref().map(|s| s.as_ref())
        // self.artifact.module_ref().name.as_deref()
    }

    /// Serializes a module into a binary representation that the `Engine`
    /// can later process via [`Module::deserialize`].
    ///
    #[cfg(feature = "js-serializable-module")]
    pub fn serialize(&self) -> Result<Bytes, SerializeError> {
        self.raw_bytes.clone().ok_or(SerializeError::Generic(
            "Not able to serialize module".to_string(),
        ))
    }

    /// Deserializes a serialized Module binary into a `Module`.
    ///
    /// This is safe since deserialization under `js` is essentially same as reconstructing `Module`.
    /// We maintain the `unsafe` to preserve the same API as Wasmer
    #[cfg(feature = "js-serializable-module")]
    pub unsafe fn deserialize(
        _store: &impl AsStoreRef,
        bytes: impl IntoBytes,
    ) -> Result<Self, DeserializeError> {
        let bytes = bytes.into_bytes();
        Self::new(_store, bytes).map_err(|e| DeserializeError::Compiler(e))
    }

    #[cfg(feature = "compiler")]
    /// Deserializes a a serialized Module located in a `Path` into a `Module`.
    /// > Note: the module has to be serialized before with the `serialize` method.
    ///
    /// # Safety
    ///
    /// Please check [`Module::deserialize`].
    ///
    /// # Usage
    ///
    /// ```ignore
    /// # use wasmer::*;
    /// # let mut store = Store::default();
    /// # fn main() -> anyhow::Result<()> {
    /// let module = Module::deserialize_from_file(&store, path)?;
    /// # Ok(())
    /// # }
    /// ```
    pub unsafe fn deserialize_from_file(
        store: &impl AsStoreRef,
        path: impl AsRef<Path>,
    ) -> Result<Self, DeserializeError> {
        let artifact = std::fs::read(path.as_ref())?;
        Ok(Self::new(store, bytes).map_err(|e| DeserializeError::Compiler(e)))
    }

    /// Sets the name of the current module.
    /// This is normally useful for stacktraces and debugging.
    ///
    /// It will return `true` if the module name was changed successfully,
    /// and return `false` otherwise (in case the module is already
    /// instantiated).
    ///
    /// # Example
    ///
    /// ```
    /// # use wasmer::*;
    /// # fn main() -> anyhow::Result<()> {
    /// # let mut store = Store::default();
    /// let wat = "(module)";
    /// let mut module = Module::new(&store, wat)?;
    /// assert_eq!(module.name(), None);
    /// module.set_name("foo");
    /// assert_eq!(module.name(), Some("foo"));
    /// # Ok(())
    /// # }
    /// ```
    pub fn set_name(&mut self, name: &str) -> bool {
        self.name = Some(name.to_string());
        true
        // match Reflect::set(self.module.as_ref(), &"wasmer_name".into(), &name.into()) {
        //     Ok(_) => true,
        //     _ => false
        // }
        // Arc::get_mut(&mut self.artifact)
        //     .and_then(|artifact| artifact.module_mut())
        //     .map(|mut module_info| {
        //         module_info.info.name = Some(name.to_string());
        //         true
        //     })
        //     .unwrap_or(false)
    }

    /// Returns an iterator over the imported types in the Module.
    ///
    /// The order of the imports is guaranteed to be the same as in the
    /// WebAssembly bytecode.
    ///
    /// # Example
    ///
    /// ```
    /// # use wasmer::*;
    /// # fn main() -> anyhow::Result<()> {
    /// # let mut store = Store::default();
    /// let wat = r#"(module
    ///     (import "host" "func1" (func))
    ///     (import "host" "func2" (func))
    /// )"#;
    /// let module = Module::new(&store, wat)?;
    /// for import in module.imports() {
    ///     assert_eq!(import.module(), "host");
    ///     assert!(import.name().contains("func"));
    ///     import.ty();
    /// }
    /// # Ok(())
    /// # }
    /// ```
    pub fn imports<'a>(&'a self) -> ImportsIterator<impl Iterator<Item = ImportType> + 'a> {
        let imports = WebAssembly::Module::imports(&self.module);
        let iter = imports
            .iter()
            .enumerate()
            .map(move |(i, val)| {
                #[allow(unused_unsafe)]
                unsafe {
                    let module = Reflect::get(val.as_ref(), &"module".into())
                        .unwrap()
                        .as_string()
                        .unwrap();
                    let field = Reflect::get(val.as_ref(), &"name".into())
                        .unwrap()
                        .as_string()
                        .unwrap();
                    let kind = Reflect::get(val.as_ref(), &"kind".into())
                        .unwrap()
                        .as_string()
                        .unwrap();
                    let type_hint = self
                        .type_hints
                        .as_ref()
                        .map(|hints| hints.imports.get(i).unwrap().clone());
                    let extern_type = if let Some(hint) = type_hint {
                        hint
                    } else {
                        match kind.as_str() {
                            "function" => {
                                let func_type = FunctionType::new(vec![], vec![]);
                                ExternType::Function(func_type)
                            }
                            "global" => {
                                let global_type = GlobalType::new(Type::I32, Mutability::Const);
                                ExternType::Global(global_type)
                            }
                            "memory" => {
                                // The javascript API does not yet expose these properties so without
                                // the type_hints we don't know what memory to import.
                                let memory_type = MemoryType::new(Pages(1), None, false);
                                ExternType::Memory(memory_type)
                            }
                            "table" => {
                                let table_type = TableType::new(Type::FuncRef, 1, None);
                                ExternType::Table(table_type)
                            }
                            _ => unimplemented!(),
                        }
                    };
                    ImportType::new(&module, &field, extern_type)
                }
            })
            .collect::<Vec<_>>()
            .into_iter();
        ImportsIterator::new(iter, imports.length() as usize)
    }

    /// Set the type hints for this module.
    ///
    /// Returns an error if the hints doesn't match the shape of
    /// import or export types of the module.
    pub fn set_type_hints(&mut self, type_hints: ModuleTypeHints) -> Result<(), String> {
        let exports = WebAssembly::Module::exports(&self.module);
        // Check exports
        if exports.length() as usize != type_hints.exports.len() {
            return Err("The exports length must match the type hints lenght".to_owned());
        }
        for (i, val) in exports.iter().enumerate() {
            #[allow(unused_unsafe)]
            let kind = unsafe {
                Reflect::get(val.as_ref(), &"kind".into())
                    .unwrap()
                    .as_string()
                    .unwrap()
            };
            // It is safe to unwrap as we have already checked for the exports length
            let type_hint = type_hints.exports.get(i).unwrap();
            let expected_kind = match type_hint {
                ExternType::Function(_) => "function",
                ExternType::Global(_) => "global",
                ExternType::Memory(_) => "memory",
                ExternType::Table(_) => "table",
            };
            if expected_kind != kind.as_str() {
                return Err(format!("The provided type hint for the export {} is {} which doesn't match the expected kind: {}", i, kind.as_str(), expected_kind));
            }
        }
        self.type_hints = Some(type_hints);
        Ok(())
    }

    /// Returns an iterator over the exported types in the Module.
    ///
    /// The order of the exports is guaranteed to be the same as in the
    /// WebAssembly bytecode.
    ///
    /// # Example
    ///
    /// ```
    /// # use wasmer::*;
    /// # fn main() -> anyhow::Result<()> {
    /// # let mut store = Store::default();
    /// let wat = r#"(module
    ///     (func (export "namedfunc"))
    ///     (memory (export "namedmemory") 1)
    /// )"#;
    /// let module = Module::new(&store, wat)?;
    /// for export_ in module.exports() {
    ///     assert!(export_.name().contains("named"));
    ///     export_.ty();
    /// }
    /// # Ok(())
    /// # }
    /// ```
    pub fn exports<'a>(&'a self) -> ExportsIterator<impl Iterator<Item = ExportType> + 'a> {
        let exports = WebAssembly::Module::exports(&self.module);
        let iter = exports
            .iter()
            .enumerate()
            .map(move |(i, val)| {
                #[allow(unused_unsafe)]
                let field = unsafe {
                    Reflect::get(val.as_ref(), &"name".into())
                        .unwrap()
                        .as_string()
                        .unwrap()
                };
                #[allow(unused_unsafe)]
                let kind = unsafe {
                    Reflect::get(val.as_ref(), &"kind".into())
                        .unwrap()
                        .as_string()
                        .unwrap()
                };
                let type_hint = self
                    .type_hints
                    .as_ref()
                    .map(|hints| hints.exports.get(i).unwrap().clone());
                let extern_type = if let Some(hint) = type_hint {
                    hint
                } else {
                    // The default types
                    match kind.as_str() {
                        "function" => {
                            let func_type = FunctionType::new(vec![], vec![]);
                            ExternType::Function(func_type)
                        }
                        "global" => {
                            let global_type = GlobalType::new(Type::I32, Mutability::Const);
                            ExternType::Global(global_type)
                        }
                        "memory" => {
                            let memory_type = MemoryType::new(Pages(1), None, false);
                            ExternType::Memory(memory_type)
                        }
                        "table" => {
                            let table_type = TableType::new(Type::FuncRef, 1, None);
                            ExternType::Table(table_type)
                        }
                        _ => unimplemented!(),
                    }
                };
                ExportType::new(&field, extern_type)
            })
            .collect::<Vec<_>>()
            .into_iter();
        ExportsIterator::new(iter, exports.length() as usize)
    }

    /// Returns true if the module is still ok - this will be
    /// false if the module was passed between threads in a
    /// way that it became undefined (JS does not share objects
    /// between threads except via a post_message())
    pub fn is_ok(&self) -> bool {
        let val = JsValue::from(&self.module);
        !val.is_undefined() && !val.is_null()
    }

<<<<<<< HEAD
    // /// Get the custom sections of the module given a `name`.
    // ///
    // /// # Important
    // ///
    // /// Following the WebAssembly spec, one name can have multiple
    // /// custom sections. That's why an iterator (rather than one element)
    // /// is returned.
    // pub fn custom_sections<'a>(&'a self, name: &'a str) -> impl Iterator<Item = Arc<[u8]>> + 'a {
    //     unimplemented!();
    // }
=======
>>>>>>> a298f588
    /// Get the custom sections of the module given a `name`.
    ///
    /// # Important
    ///
    /// Following the WebAssembly spec, one name can have multiple
    /// custom sections. That's why an iterator (rather than one element)
    /// is returned.
    pub fn custom_sections<'a>(&'a self, _name: &'a str) -> impl Iterator<Item = Box<[u8]>> + 'a {
        // TODO: implement on JavaScript
        DefaultCustomSectionsIterator {}
    }
}

pub struct DefaultCustomSectionsIterator {}

impl Iterator for DefaultCustomSectionsIterator {
    type Item = Box<[u8]>;
    fn next(&mut self) -> Option<Self::Item> {
        None
    }
}

impl fmt::Debug for Module {
    fn fmt(&self, f: &mut fmt::Formatter<'_>) -> fmt::Result {
        f.debug_struct("Module")
            .field("name", &self.name())
            .finish()
    }
}

impl From<WebAssembly::Module> for Module {
    fn from(module: WebAssembly::Module) -> Module {
        Module {
            module,
            name: None,
            type_hints: None,
            #[cfg(feature = "js-serializable-module")]
            raw_bytes: None,
        }
    }
}<|MERGE_RESOLUTION|>--- conflicted
+++ resolved
@@ -134,14 +134,8 @@
     /// # }
     /// ```
     #[allow(unreachable_code)]
-<<<<<<< HEAD
-    pub fn new(_store: &impl AsStoreRef, bytes: impl IntoBytes) -> Result<Self, CompileError> {
-        #[allow(unused_mut)]
-        let mut bytes = bytes.into_bytes();
-=======
     pub fn new(_store: &impl AsStoreRef, bytes: impl AsRef<[u8]>) -> Result<Self, CompileError> {
         let bytes = bytes.as_ref();
->>>>>>> a298f588
         #[cfg(feature = "wat")]
         if bytes.starts_with(b"\0asm") == false {
             let parsed_bytes = wat::parse_bytes(bytes.as_ref()).map_err(|e| {
@@ -150,11 +144,7 @@
                     e
                 )))
             })?;
-<<<<<<< HEAD
-            bytes = Bytes::from(parsed_bytes.to_vec());
-=======
             return Self::from_binary(_store, parsed_bytes.as_ref());
->>>>>>> a298f588
         }
         Self::from_binary(_store, bytes)
     }
@@ -172,16 +162,7 @@
     /// Opposed to [`Module::new`], this function is not compatible with
     /// the WebAssembly text format (if the "wat" feature is enabled for
     /// this crate).
-<<<<<<< HEAD
-    pub fn from_binary(
-        _store: &impl AsStoreRef,
-        binary: impl IntoBytes,
-    ) -> Result<Self, CompileError> {
-        let binary = binary.into_bytes();
-        //
-=======
     pub fn from_binary(_store: &impl AsStoreRef, binary: &[u8]) -> Result<Self, CompileError> {
->>>>>>> a298f588
         // Self::validate(store, binary)?;
         unsafe { Self::from_binary_unchecked(_store, binary) }
     }
@@ -194,25 +175,16 @@
     /// We maintain the `unsafe` to preserve the same API as Wasmer
     pub unsafe fn from_binary_unchecked(
         store: &impl AsStoreRef,
-<<<<<<< HEAD
-        binary: impl IntoBytes,
-=======
         binary: &[u8],
->>>>>>> a298f588
     ) -> Result<Self, CompileError> {
-        let binary = binary.into_bytes();
-        let js_bytes = Uint8Array::view(&binary[..]);
+        let js_bytes = Uint8Array::view(binary);
         let module = WebAssembly::Module::new(&js_bytes.into()).unwrap();
 
         Self::from_js_module(
             store,
             module,
             #[cfg(feature = "js-serializable-module")]
-<<<<<<< HEAD
-            Bytes::from(binary),
-=======
             binary,
->>>>>>> a298f588
         )
     }
 
@@ -666,19 +638,6 @@
         !val.is_undefined() && !val.is_null()
     }
 
-<<<<<<< HEAD
-    // /// Get the custom sections of the module given a `name`.
-    // ///
-    // /// # Important
-    // ///
-    // /// Following the WebAssembly spec, one name can have multiple
-    // /// custom sections. That's why an iterator (rather than one element)
-    // /// is returned.
-    // pub fn custom_sections<'a>(&'a self, name: &'a str) -> impl Iterator<Item = Arc<[u8]>> + 'a {
-    //     unimplemented!();
-    // }
-=======
->>>>>>> a298f588
     /// Get the custom sections of the module given a `name`.
     ///
     /// # Important
