--- conflicted
+++ resolved
@@ -42,13 +42,8 @@
     mem_error_to_wasi,
     state::{
         self, fs_error_into_wasi_err, iterate_poll_events, net_error_into_wasi_err, poll,
-<<<<<<< HEAD
         virtual_file_type_to_wasi_file_type, Fd, Inode, InodeSocket, InodeSocketKind, InodeVal,
         Kind, PollEvent, PollEventBuilder, WasiBidirectionalPipePair, WasiState, MAX_SYMLINKS,
-=======
-        virtual_file_type_to_wasi_file_type, Inode, InodeSocket, InodeSocketKind, InodeVal, Kind,
-        PollEvent, PollEventBuilder, WasiPipe, WasiState, MAX_SYMLINKS,
->>>>>>> 06300d32
     },
     Fd, WasiEnv, WasiError, WasiThread, WasiThreadId,
 };
