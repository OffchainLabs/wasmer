--- conflicted
+++ resolved
@@ -46,98 +46,11 @@
 /// The environment provided to the WASI imports.
 #[derive(Debug, Clone, WasmerEnv)]
 pub struct WasiEnv {
-<<<<<<< HEAD
-    state: Arc<Mutex<WasiState>>,
-    #[wasmer(export)]
-    memory: LazyInit<Memory>,
-=======
     /// Shared state of the WASI system. Manages all the data that the
     /// executing WASI program can see.
     pub state: Arc<Mutex<WasiState>>,
-    memory: Arc<WasiMemory>,
-}
-
-/// Wrapper type around `Memory` used to delay initialization of the memory.
-///
-/// The `initialized` field is used to indicate if it's safe to read `memory` as `Memory`.
-///
-/// The `mutate_lock` is used to prevent access from multiple threads during initialization.
-struct WasiMemory {
-    initialized: AtomicBool,
-    memory: UnsafeCell<MaybeUninit<Memory>>,
-    mutate_lock: Mutex<()>,
-}
-
-impl fmt::Debug for WasiMemory {
-    fn fmt(&self, f: &mut fmt::Formatter) -> fmt::Result {
-        f.debug_struct("WasiMemory")
-            .field("initialized", &self.initialized)
-            .finish()
-    }
-}
-
-impl WasiMemory {
-    fn new() -> Self {
-        Self {
-            initialized: AtomicBool::new(false),
-            memory: UnsafeCell::new(MaybeUninit::zeroed()),
-            mutate_lock: Mutex::new(()),
-        }
-    }
-
-    /// Initialize the memory, making it safe to read from.
-    ///
-    /// Returns whether or not the set was successful. If the set failed then
-    /// the memory has already been initialized.
-    fn set_memory(&self, memory: Memory) -> bool {
-        // synchronize it
-        let _guard = self.mutate_lock.lock();
-        if self.initialized.load(Ordering::Acquire) {
-            return false;
-        }
-
-        unsafe {
-            let ptr = self.memory.get();
-            let mem_inner: &mut MaybeUninit<Memory> = &mut *ptr;
-            mem_inner.as_mut_ptr().write(memory);
-        }
-        self.initialized.store(true, Ordering::Release);
-
-        true
-    }
-
-    /// Returns `None` if the memory has not been initialized yet.
-    /// Otherwise returns the memory that was used to initialize it.
-    fn get_memory(&self) -> Option<&Memory> {
-        // Based on normal usage, `Relaxed` is fine...
-        // TODO: investigate if it's possible to use the API in a way where `Relaxed`
-        //       is not fine
-        if self.initialized.load(Ordering::Relaxed) {
-            unsafe {
-                let maybe_mem = self.memory.get();
-                Some(&*(*maybe_mem).as_ptr())
-            }
-        } else {
-            None
-        }
-    }
-}
-
-impl Drop for WasiMemory {
-    fn drop(&mut self) {
-        if self.initialized.load(Ordering::Acquire) {
-            unsafe {
-                // We want to get the internal value in memory, so we need to consume
-                // the `UnsafeCell` and assume the `MapbeInit` is initialized, but because
-                // we only have a `&mut self` we can't do this directly, so we swap the data
-                // out so we can drop it (via `assume_init`).
-                let mut maybe_uninit = UnsafeCell::new(MaybeUninit::zeroed());
-                std::mem::swap(&mut self.memory, &mut maybe_uninit);
-                maybe_uninit.into_inner().assume_init();
-            }
-        }
-    }
->>>>>>> e4a6b5e7
+    #[wasmer(export)]
+    memory: LazyInit<Memory>,
 }
 
 impl WasiEnv {
