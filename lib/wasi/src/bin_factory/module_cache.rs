use std::{
    cell::RefCell,
    collections::{HashMap, HashSet},
    ops::DerefMut,
    path::PathBuf,
    sync::RwLock,
};

use wasmer::Module;
use wasmer_wasi_types::wasi::Snapshot0Clockid;

use super::BinaryPackage;
use crate::{syscalls::platform_clock_time_get, WasiRuntime};

pub const DEFAULT_COMPILED_PATH: &str = "~/.wasmer/compiled";
pub const DEFAULT_WEBC_PATH: &str = "~/.wasmer/webc";
pub const DEFAULT_CACHE_TIME: std::time::Duration = std::time::Duration::from_secs(30);

#[derive(Debug)]
pub struct ModuleCache {
    pub(crate) cache_compile_dir: String,
    pub(crate) cached_modules: Option<RwLock<HashMap<String, Module>>>,

    pub(crate) cache_webc: RwLock<HashMap<String, BinaryPackage>>,
    pub(crate) cache_webc_dir: String,

    pub(crate) cache_time: std::time::Duration,
}

// FIXME: remove impls!
// Added as a stopgap to get the crate to compile again with the "js" feature.
// wasmer::Module holds a JsValue, which makes it non-sync.
#[cfg(feature = "js")]
unsafe impl Send for ModuleCache {}
#[cfg(feature = "js")]
unsafe impl Sync for ModuleCache {}

impl Default for ModuleCache {
    fn default() -> Self {
        ModuleCache::new(None, None, true)
    }
}

thread_local! {
    static THREAD_LOCAL_CACHED_MODULES: std::cell::RefCell<HashMap<String, Module>>
        = RefCell::new(HashMap::new());
}

impl ModuleCache {
    /// Create a new [`ModuleCache`].
    ///
    /// use_shared_cache enables a shared cache of modules in addition to a thread-local cache.
    pub fn new(
        cache_compile_dir: Option<String>,
        cache_webc_dir: Option<String>,
        use_shared_cache: bool,
    ) -> ModuleCache {
        let cache_compile_dir = shellexpand::tilde(
            cache_compile_dir
                .as_deref()
                .unwrap_or(DEFAULT_COMPILED_PATH),
        )
        .to_string();
        let _ = std::fs::create_dir_all(PathBuf::from(cache_compile_dir.clone()));

        let cache_webc_dir =
            shellexpand::tilde(cache_webc_dir.as_deref().unwrap_or(DEFAULT_WEBC_PATH)).to_string();
        let _ = std::fs::create_dir_all(PathBuf::from(cache_webc_dir.clone()));

        let cached_modules = if use_shared_cache {
            Some(RwLock::new(HashMap::default()))
        } else {
            None
        };

        ModuleCache {
            cached_modules,
            cache_compile_dir,
            cache_webc: RwLock::new(HashMap::default()),
            cache_webc_dir,
            cache_time: DEFAULT_CACHE_TIME,
        }
    }

    /// Adds a package manually to the module cache
    pub fn add_webc(&self, webc: &str, package: BinaryPackage) {
        let mut cache = self.cache_webc.write().unwrap();
        cache.insert(webc.to_string(), package);
    }

    // TODO: should return Result<_, anyhow::Error>
    pub fn get_webc(&self, webc: &str, runtime: &dyn WasiRuntime) -> Option<BinaryPackage> {
        let name = webc.to_string();
        let now = platform_clock_time_get(Snapshot0Clockid::Monotonic, 1_000_000).unwrap() as u128;

        // Fast path
        {
            let cache = self.cache_webc.read().unwrap();
            if let Some(data) = cache.get(&name) {
                if let Some(when_cached) = data.when_cached.as_ref() {
                    let delta = now - *when_cached;
                    if delta <= self.cache_time.as_nanos() {
                        return Some(data.clone());
                    }
                } else {
                    return Some(data.clone());
                }
            }
        }

        // Slow path
        let mut cache = self.cache_webc.write().unwrap();
        self.get_webc_slow(webc, runtime, cache.deref_mut())
    }

    fn get_webc_slow(
        &self,
        webc: &str,
        runtime: &dyn WasiRuntime,
        cache: &mut HashMap<String, BinaryPackage>,
    ) -> Option<BinaryPackage> {
        let name = webc.to_string();
        let now = platform_clock_time_get(Snapshot0Clockid::Monotonic, 1_000_000).unwrap() as u128;

        // Check the cache (again)
        if let Some(data) = cache.get(&name) {
            if let Some(when_cached) = data.when_cached.as_ref() {
                let delta = now - *when_cached;
                if delta <= self.cache_time.as_nanos() {
                    return Some(data.clone());
                }
            } else {
                return Some(data.clone());
            }
        }

        // Now try for the WebC
        {
            let wapm_name = name
                .split_once(':')
                .map(|a| a.0)
                .unwrap_or_else(|| name.as_str());
            let cache_webc_dir = self.cache_webc_dir.as_str();
            if let Ok(mut data) = crate::wapm::fetch_webc_task(cache_webc_dir, wapm_name, runtime) {
                // If the binary has no entry but it inherits from another module
                // that does have an entry then we fall back to that inherited entry point
                // (this convention is recursive down the list of inheritance until it finds the first entry point)
                let mut already: HashSet<String> = Default::default();
                while data.entry.is_none() {
                    let mut inherits = data.uses.iter().filter_map(|webc| {
                        if !already.contains(webc) {
                            already.insert(webc.clone());
                            self.get_webc_slow(webc, runtime, cache)
                        } else {
                            None
                        }
                    });
                    if let Some(inherits) = inherits.next() {
                        data.entry = inherits.entry.clone();
                    } else {
                        break;
                    }
                }

                // If the package is the same then don't replace it
                // as we don't want to duplicate the memory usage
                if let Some(existing) = cache.get_mut(&name) {
                    if existing.hash() == data.hash() && existing.version == data.version {
                        existing.when_cached = Some(now);
                        return Some(existing.clone());
                    }
                }
                cache.insert(name, data.clone());
                return Some(data);
            }
        }

        // If we have an old one that use that (ignoring the TTL)
        if let Some(data) = cache.get(&name) {
            return Some(data.clone());
        }

        // Otherwise - its not found
        None
    }

    pub fn get_compiled_module(
        &self,
<<<<<<< HEAD
        #[cfg(feature = "sys")] engine: &impl wasmer::AsEngineRef,
        #[cfg(feature = "js")] engine: &impl wasmer::AsStoreRef,
=======
        engine: &impl wasmer::AsEngineRef,
>>>>>>> 4629a32d
        data_hash: &str,
        compiler: &str,
    ) -> Option<Module> {
        let key = format!("{}-{}", data_hash, compiler);

        // fastest path
        {
            let module = THREAD_LOCAL_CACHED_MODULES.with(|cache| {
                let cache = cache.borrow();
                cache.get(&key).cloned()
            });
            if let Some(module) = module {
                return Some(module);
            }
        }

        // fast path
        if let Some(cache) = &self.cached_modules {
            let cache = cache.read().unwrap();
            if let Some(module) = cache.get(&key) {
                THREAD_LOCAL_CACHED_MODULES.with(|cache| {
                    let mut cache = cache.borrow_mut();
                    cache.insert(key.clone(), module.clone());
                });
                return Some(module.clone());
            }
        }

        // slow path
        let path = std::path::Path::new(self.cache_compile_dir.as_str())
            .join(format!("{}.bin", key).as_str());
        if let Ok(data) = std::fs::read(path.as_path()) {
            tracing::trace!("bin file found: {:?} [len={}]", path.as_path(), data.len());
            let mut decoder = weezl::decode::Decoder::new(weezl::BitOrder::Msb, 8);
            if let Ok(data) = decoder.decode(&data[..]) {
                let module_bytes = bytes::Bytes::from(data);

                // Load the module
                let module = unsafe { Module::deserialize(engine, &module_bytes[..]).unwrap() };

                if let Some(cache) = &self.cached_modules {
                    let mut cache = cache.write().unwrap();
                    cache.insert(key.clone(), module.clone());
                }

                THREAD_LOCAL_CACHED_MODULES.with(|cache| {
                    let mut cache = cache.borrow_mut();
                    cache.insert(key.clone(), module.clone());
                });
                return Some(module);
            }
        }

        // Not found
        tracing::trace!("bin file not found: {:?}", path);
        None
    }

    pub fn set_compiled_module(&self, data_hash: &str, compiler: &str, module: &Module) {
        let key = format!("{}-{}", data_hash, compiler);

        // Add the module to the local thread cache
        THREAD_LOCAL_CACHED_MODULES.with(|cache| {
            let mut cache = cache.borrow_mut();
            let cache = cache.deref_mut();
            cache.insert(key.clone(), module.clone());
        });

        // Serialize the compiled module into bytes and insert it into the cache
        if let Some(cache) = &self.cached_modules {
            let mut cache = cache.write().unwrap();
            cache.insert(key.clone(), module.clone());
        }

        // We should also attempt to store it in the cache directory
        let compiled_bytes = module.serialize().unwrap();

        let path = std::path::Path::new(self.cache_compile_dir.as_str())
            .join(format!("{}.bin", key).as_str());
        // TODO: forward error!
        let _ = std::fs::create_dir_all(path.parent().unwrap());
        let mut encoder = weezl::encode::Encoder::new(weezl::BitOrder::Msb, 8);
        if let Ok(compiled_bytes) = encoder.encode(&compiled_bytes[..]) {
            let _ = std::fs::write(path, &compiled_bytes[..]);
        }
    }
}

#[cfg(test)]
#[cfg(feature = "sys")]
mod tests {
    use std::time::Duration;

    use tracing_subscriber::{
        filter, prelude::__tracing_subscriber_SubscriberExt, util::SubscriberInitExt, Layer,
    };

    use crate::PluggableRuntimeImplementation;

    use super::*;

    #[test]
    fn test_module_cache() {
        tracing_subscriber::registry()
            .with(
                tracing_subscriber::fmt::layer()
                    .pretty()
                    .with_filter(filter::LevelFilter::INFO),
            )
            .init();

        let mut cache = ModuleCache::new(None, None, true);
        cache.cache_time = std::time::Duration::from_millis(500);

        let rt = PluggableRuntimeImplementation::default();
        let tasks = rt.task_manager();

        let mut store = Vec::new();
        for _ in 0..2 {
            let webc = cache.get_webc("sharrattj/dash", &rt).unwrap();
            store.push(webc);
            tasks
                .runtime()
                .block_on(tasks.sleep_now(Duration::from_secs(1)));
        }
    }
}<|MERGE_RESOLUTION|>--- conflicted
+++ resolved
@@ -186,12 +186,7 @@
 
     pub fn get_compiled_module(
         &self,
-<<<<<<< HEAD
-        #[cfg(feature = "sys")] engine: &impl wasmer::AsEngineRef,
-        #[cfg(feature = "js")] engine: &impl wasmer::AsStoreRef,
-=======
         engine: &impl wasmer::AsEngineRef,
->>>>>>> 4629a32d
         data_hash: &str,
         compiler: &str,
     ) -> Option<Module> {
