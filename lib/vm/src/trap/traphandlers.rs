--- conflicted
+++ resolved
@@ -15,20 +15,12 @@
 use std::cell::Cell;
 use std::error::Error;
 use std::io;
-<<<<<<< HEAD
-use std::mem::{self, MaybeUninit};
-use std::ptr;
-use std::ptr::read_unaligned;
-use std::sync::Once;
-pub use tls::TlsRestore;
-=======
 use std::mem;
 #[cfg(unix)]
 use std::mem::MaybeUninit;
 use std::ptr::{self, NonNull};
 use std::sync::atomic::{compiler_fence, AtomicPtr, Ordering};
 use std::sync::{Mutex, Once};
->>>>>>> db8c4c5d
 
 cfg_if::cfg_if! {
     if #[cfg(unix)] {
