--- conflicted
+++ resolved
@@ -40,11 +40,7 @@
     }
 
     /// Creates a listener thats used to receive BUS commands
-<<<<<<< HEAD
-    fn listen<'a>(&'a self) -> Result<&'a dyn VirtualBusListener> {
-=======
     fn listen(&self) -> Result<&'_ dyn VirtualBusListener> {
->>>>>>> 1d7530dd
         Err(VirtualBusError::Unsupported)
     }
 }
@@ -580,11 +576,7 @@
 
 impl VirtualBusProcess for ExitedProcess {
     fn exit_code(&self) -> Option<ExitCode> {
-<<<<<<< HEAD
-        Some(self.exit_code.clone())
-=======
         Some(self.exit_code)
->>>>>>> 1d7530dd
     }
 
     fn poll_ready(self: Pin<&mut Self>, _cx: &mut Context<'_>) -> Poll<()> {
